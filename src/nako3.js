--- conflicted
+++ resolved
@@ -576,7 +576,6 @@
     if (optsAll.resetLog) {this.clearLog()}
     let js = this.compile(code, fname, optsAll.testOnly, preCode)
     try {
-<<<<<<< HEAD
       try {
         this.__varslist[0].line = -1 // コンパイルエラーを調べるため
         const func = new Function(js) // eslint-disable-line
@@ -588,27 +587,13 @@
         } else {
           throw new NakoRuntimeError(
             e,
-            this.__v0 && typeof this.__v0.line === 'number' ? this.__v0.line : undefined,
+            this.__v0 ? this.__v0.line : undefined,
           )
         }
       }
     } finally {
       if (optsAll.resetEnv) {
         this.reset(false)
-=======
-      this.__varslist[0].line = -1 // コンパイルエラーを調べるため
-      const func = new Function(js) // eslint-disable-line
-      func.apply(this)
-    } catch (e) {
-      this.js = js
-      if (e instanceof NakoRuntimeError) {
-        throw e
-      } else {
-        throw new NakoRuntimeError(
-          e,
-          this.__v0 ? this.__v0.line : undefined,
-        )
->>>>>>> 7dc6b690
       }
     }
     return this
