--- conflicted
+++ resolved
@@ -1703,7 +1703,6 @@
       return moment.unix(tm).format('YYYY/MM/DD HH:mm:ss')
     }
   },
-<<<<<<< HEAD
   '年数差': { // @日付AとBの差を年数で求めて返す。A<Bなら正の数、そうでないなら負の数を返す (v1非互換)。 // @ねんすうさ
     type: 'func',
     josi: [['と', 'から'], ['の', 'までの']],
@@ -1810,7 +1809,7 @@
       }
 
       throw new Error('秒差が正常に算出できませんでした。')
-=======
+  },
   '時間加算': { // @時間SにAを加えて返す。Aには「(+｜-)hh:nn:dd」で指定する。 // @じかんかさん
     type: 'func',
     josi: [['に'], ['を']],
@@ -1903,9 +1902,7 @@
           return t.format(format)
         }
       }
-
       throw new Error('日時を正常に加算できませんでした。')
->>>>>>> b775ef1b
     }
   },
   '実行': { // @ 無名関数（あるいは、文字列で関数名を指定）Fを実行する(Fが関数でなければ無視する) // @じっこう
