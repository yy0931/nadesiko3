--- conflicted
+++ resolved
@@ -361,13 +361,9 @@
       sys.__varslist[0]['表示ログ'] = ''
       sys.__self.runEx(code, 'immediate-code.nako3', { resetEnv: false, resetLog: true })
       const out = sys.__varslist[0]['表示ログ'] + ''
-<<<<<<< HEAD
-      sys.logger.send('stdout', out)
-=======
       if (out) {
         sys.logger.stdout(out)
       }
->>>>>>> aa156fcc
       return out
     }
   },
@@ -377,13 +373,9 @@
     fn: function (code, sys) {
       sys.__self.runEx(code, 'immediate-code.nako3', { resetEnv: false, resetLog: false })
       const out = sys.__varslist[0]['表示ログ'] + ''
-<<<<<<< HEAD
-      sys.logger.send('stdout', out)
-=======
       if (out) {
         sys.logger.stdout(out)
       }
->>>>>>> aa156fcc
       return out
     }
   },
