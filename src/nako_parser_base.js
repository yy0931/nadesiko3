--- conflicted
+++ resolved
@@ -204,7 +204,6 @@
   }
 
   /**
-<<<<<<< HEAD
    * 現在のカーソル語句のソースコード上の位置を取得する。
    * @returns {{ startOffset: number | null, endOffset: number | null, file: string | undefined }}
    */
@@ -216,24 +215,12 @@
     return { startOffset: token.startOffset, endOffset: token.endOffset, file: token.file }
   }
 
-  /** @param {Ast} node */
-  nodeToStr (node) {
-    if (!node) {return `(NULL)`}
-    let name = node.name
-    if (node.type === 'op')
-      {name = '演算子[' + node.operator + ']'}
-
-    if (!name) {name = node.value}
-    if (typeof name !== 'string') {name = node.type}
-    if (this.debug)
-      {name += '→' + JSON.stringify(node, null, 2)}
-     else {
-      if (name === 'number') {name = node.value + node.josi}
-      if (node.type === 'string') {name = '「' + node.value + '」' + node.josi}
-=======
+  /**
    * depth: 表示する深さ
    * typeName: 先頭のtypeの表示を上書きする場合に設定する
+   * @param {Ast} node
    * @param {{ depth: number, typeName?: string }} opts
+   * @returns {string}
    */
   nodeToStr (node, opts) {
     const depth = opts.depth - 1
@@ -283,7 +270,6 @@
         if (typeof name !== 'string') {name = node.type}
         return `${typeName('')}『${name}${debug}』`
       }
->>>>>>> 10f1cf78
     }
   }
 }
