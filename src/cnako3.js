--- conflicted
+++ resolved
@@ -233,11 +233,7 @@
     const tasks = super.loadDependencies(code, filename, preCode, {
       resolvePath: (name, token) => {
         if (/\.js(\.txt)?$/.test(name) || /^[^\.]*$/.test(name)) {
-<<<<<<< HEAD
           return { filePath: path.resolve(CNako3.findPluginFile(name, this.filename, __dirname, log)), type: 'js' }
-=======
-          return { filePath: path.resolve(this.findPluginFile(name)), type: 'js' }
->>>>>>> 576f8cce
         }
         if (/\.nako3?(\.txt)?$/.test(name)) {
           if (path.isAbsolute(name)) {
