--- conflicted
+++ resolved
@@ -141,11 +141,7 @@
     "form-data": "^2.3.3",
     "fs-extra": "^6.0.0",
     "iconv-lite": "^0.4.24",
-<<<<<<< HEAD
-=======
-    "moment-timezone": "^0.5.25",
     "nadesiko3-hoge": "0.0.3",
->>>>>>> 92a4163a
     "node-fetch": "^2.5.0",
     "opener": "^1.5.1",
     "readline-sync": "^1.4.9",
