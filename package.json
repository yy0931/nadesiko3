--- conflicted
+++ resolved
@@ -95,16 +95,6 @@
     "@babel/core": "^7.0.0",
     "@babel/preset-env": "^7.0.0",
     "@babel/preset-react": "^7.0.0",
-<<<<<<< HEAD
-=======
-    "babel-loader": "^8.0.0",
-    "core-js": "^3.6.4",
-    "css-loader": "^3.2.0",
-    "date-utils": "^1.2.21",
-    "electron": "^8.0.2",
-    "electron-packager": "^14.2.1",
-    "es6-promise": "^4.2.6",
->>>>>>> d763021f
     "eslint": "^6.8.0",
     "eslint-config-standard": "^11.0.0",
     "eslint-plugin-import": "^2.17.2",
