--- conflicted
+++ resolved
@@ -6,10 +6,7 @@
   "scripts": {
     "test": "mocha",
     "start": "lite-server",
-<<<<<<< HEAD
     "electron": "electron src/enako3.js",
-=======
->>>>>>> 082c92c6
     "build": "webpack",
     "build:parser": "pegjs --cache -o src/nako_parser.js src/nako_parser.pegjs",
     "build:command": "node src/cnako3.js batch/build_command.nako3",
