--- conflicted
+++ resolved
@@ -1,11 +1,7 @@
 const path = require('path')
-<<<<<<< HEAD
 const TerserPlugin = require('terser-webpack-plugin')
 const OccurrenceOrderPlugin = require('webpack').optimize.OccurrenceOrderPlugin
 const AggressiveMergingPlugin = require('webpack').optimize.AggressiveMergingPlugin
-=======
-const IgnorePlugin = require('webpack').IgnorePlugin
->>>>>>> 606e17d2
 
 const srcPath = path.join(__dirname, 'src')
 const releasePath = path.join(__dirname, 'release')
@@ -48,16 +44,8 @@
   // devtool: 'cheap-module-eval-source-map',
 
   plugins: [
-<<<<<<< HEAD
     new AggressiveMergingPlugin(),
     new OccurrenceOrderPlugin()
-=======
-    // TODO: 日付計算ライブラリを置き換えたら削除
-    // moment.jsのロケールファイルをビルド対象から除外
-    // ロケールファイルを使用したい場合は、
-    // ソースコード内で『require('moment/locale/hoge')』のように記述すれば、そのロケールファイルのみビルド対象に含まれる
-    new IgnorePlugin(/^\.\/locale$/, /moment$/)
->>>>>>> 606e17d2
   ],
 
   module: {
