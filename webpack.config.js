--- conflicted
+++ resolved
@@ -1,9 +1,5 @@
 const path = require('path')
-<<<<<<< HEAD
 const IgnorePlugin = require('webpack').IgnorePlugin
-=======
-const NormalModuleReplacementPlugin = require('webpack').NormalModuleReplacementPlugin
->>>>>>> 49ea01db
 
 const srcPath = path.join(__dirname, 'src')
 const releasePath = path.join(__dirname, 'release')
@@ -46,15 +42,11 @@
   // devtool: 'cheap-module-eval-source-map',
 
   plugins: [
-<<<<<<< HEAD
     // TODO: 日付計算ライブラリを置き換えたら削除
     // moment.jsのロケールファイルをビルド対象から除外
     // ロケールファイルを使用したい場合は、
     // ソースコード内で『require('moment/locale/hoge')』のように記述すれば、そのロケールファイルのみビルド対象に含まれる
     new IgnorePlugin(/^\.\/locale$/, /moment$/)
-=======
-    new CanIUseDBDataReplacementPlugin()
->>>>>>> 49ea01db
   ],
 
   module: {
